--- conflicted
+++ resolved
@@ -189,20 +189,15 @@
 		THROW("Undefined well name: " << compdats.compdat[kw].well_
 		      << " in COMPDAT");
 	    }
-<<<<<<< HEAD
 	}
         for (int w = 0; w < num_welspecs; ++w) {
             perf_data_.appendRow(wellperf_data[w].begin(), wellperf_data[w].end());
         }
-    
-=======
-	}	
  
 	double lrat =  parser.units().liqvol_s/parser.units().time;
 	double grat =  parser.units().gasvol_s/parser.units().time;
 	double resv =  parser.units().liqvol_r/parser.units().time;
    
->>>>>>> 2da959f7
 	// Get WCONINJE data
         int injector_component = -1;
         for (int kw=0; kw<num_wconinjes; ++kw) {
@@ -367,15 +362,7 @@
             }
         }
 
-<<<<<<< HEAD
-        // Debug outpu.
-=======
-        // Set injection mixture.
-	injection_mixture_ = 0.0;
-	injection_mixture_[Gas] = 1.0;
-
         // Debug output.
->>>>>>> 2da959f7
 	std::cout << "\t WELL DATA" << std::endl;
 	for(int i=0; i< int(well_data_.size()); ++i) {
 	    std::cout << i << ": " << well_data_[i].type << "  "
